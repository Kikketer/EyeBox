--- conflicted
+++ resolved
@@ -66,26 +66,10 @@
                 except Exception as e:
                     print(f"    Channel {channel:2d} (L/R): Error - {e} ✗")
             time.sleep(0.05)  # 50ms delay between boards
-        
-<<<<<<< HEAD
-        # During CENTER phase, also set even channels (up/down) to center for alignment check
-        if direction == "CENTER":
-            print(f"  Also centering even channels (U/D) for alignment verification:")
-            even_channels = [0, 2, 4, 6, 8, 10, 12, 14]
-            for board_num, pca in enumerate(boards):
-                print(f"  Board {board_num+1} (U/D channels):")
-                for channel in even_channels:
-                    try:
-                        pca.channels[channel].duty_cycle = pwm_to_duty_cycle(consts.midpoint)
-                        print(f"    Channel {channel:2d} (U/D): PWM {consts.midpoint} ✓")
-                        time.sleep(0.01)  # 10ms delay between each servo command
-                    except Exception as e:
-                        print(f"    Channel {channel:2d} (U/D): Error - {e} ✗")
-                time.sleep(0.05)  # 50ms delay between boards
-=======
+
         print(f"All servos moved to {direction} - Hold for 2 seconds")
         time.sleep(2)
-    
+
     print("\nLeft-right movement cycle complete!")
 
 def test_up_down_movement(boards):
@@ -94,28 +78,29 @@
     print("Testing ONLY even pins (0,2,4,6,8,10,12,14) - Up/Down channels")
     print("Watch up/down servos - they should move up, then down, then center")
     print("-" * 60)
-    
+
     # Only test even channels (up/down movement channels)
     up_down_channels = [0, 2, 4, 6, 8, 10, 12, 14]
-    
+
     positions = [
         (UP_POSITION, "UP"),
-        (DOWN_POSITION, "DOWN"), 
+        (DOWN_POSITION, "DOWN"),
         (CENTER_POSITION, "CENTER")
     ]
-    
+
     for position, direction in positions:
         print(f"\nMoving up/down servos to {direction} position ({position})")
-        
+
         for board_num, pca in enumerate(boards):
             print(f"  Board {board_num+1}:")
             for channel in up_down_channels:
                 try:
                     pca.channels[channel].duty_cycle = pwm_to_duty_cycle(position)
                     print(f"    Channel {channel:2d} (U/D): PWM {position} ✓")
+                    time.sleep(0.01)  # 10ms delay between each servo command
                 except Exception as e:
                     print(f"    Channel {channel:2d} (U/D): Error - {e} ✗")
->>>>>>> e85cb0dc
+                time.sleep(0.05)  # 50ms delay between boards
         
         print(f"All servos moved to {direction} - Hold for 2 seconds")
         time.sleep(2)
@@ -156,16 +141,16 @@
             while True:
                 cycle_count += 1
                 print(f"\n=== Test Cycle {cycle_count} ===")
-                
+
                 # Test left-right movement first
                 test_left_right_movement(boards)
                 
                 print("\nWaiting 2 seconds before up-down test...")
                 time.sleep(2)
-                
+
                 # Test up-down movement second
                 test_up_down_movement(boards)
-                
+
                 print("\nWaiting 3 seconds before next cycle...")
                 time.sleep(3)
                 
